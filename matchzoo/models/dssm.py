# -*- coding=utf-8 -*-

import keras
import keras.backend as K
from keras.models import Sequential, Model
from keras.layers import Input, Embedding, Dense, Activation, Merge, Lambda, Permute
from keras.layers import Reshape, Dot
from keras.activations import softmax
import tensorflow as tf

from model import BasicModel
import sys
sys.path.append('../matchzoo/layers/')
from SparseFullyConnectedLayer import *

class DSSM(BasicModel):
    def __init__(self, config):
        super(DSSM, self).__init__(config)
        self.__name = 'DSSM'
        self.check_list = [ 'feat_size', 'hidden_sizes']
        self.setup(config)
        if not self.check():
            raise TypeError('[DSSM] parameter check wrong')
        print '[DSSM] init done'

    def setup(self, config):
        if not isinstance(config, dict):
            raise TypeError('parameter config should be dict:', config)
            
        self.set_default('hidden_sizes', [300, 128])
        self.config.update(config)

    def build(self):
        query = Input(name='query', shape=(self.config['feat_size'],))#, sparse=True)
        print('[Input] query:\t%s' % str(query.get_shape().as_list())) 
        doc = Input(name='doc', shape=(self.config['feat_size'],))#, sparse=True)
        print('[Input] doc:\t%s' % str(doc.get_shape().as_list())) 

        def mlp_work(input_dim):
            seq = Sequential()
<<<<<<< HEAD
            seq.add(Dense(self.config['hidden_sizes'][0], activation='relu', input_shape=(input_dim,)))
            for i in range(self.config['num_layers']-1):
                seq.add(Dense(self.config['hidden_sizes'][i+1], activation='relu'))
=======
            #seq.add(SparseFullyConnectedLayer(self.config['hidden_sizes'][0], input_dim=input_dim, activation='relu'))
            num_hidden_layers = len(self.config['hidden_sizes'])
            if num_hidden_layers == 1:
                seq.add(Dense(self.config['hidden_sizes'][0], input_shape=(input_dim,)))
            else:
                seq.add(Dense(self.config['hidden_sizes'][0], activation='relu', input_shape=(input_dim,)))
                for i in range(num_hidden_layers-2):
                    seq.add(Dense(self.config['hidden_sizes'][i+1], activation='relu'))
                seq.add(Dense(self.config['hidden_sizes'][num_hidden_layers-1]))
>>>>>>> e7914877
            return seq
            
        mlp = mlp_work(self.config['feat_size'])
        rq = mlp(query)
        rd = mlp(doc)
<<<<<<< HEAD

=======
>>>>>>> e7914877
        #out_ = Merge([rq, rd], mode='cos', dot_axis=1)
        out_ = Dot( axes= [1, 1], normalize=True)([rq, rd])

        model = Model(inputs=[query, doc], outputs=[out_])
        return model<|MERGE_RESOLUTION|>--- conflicted
+++ resolved
@@ -38,11 +38,6 @@
 
         def mlp_work(input_dim):
             seq = Sequential()
-<<<<<<< HEAD
-            seq.add(Dense(self.config['hidden_sizes'][0], activation='relu', input_shape=(input_dim,)))
-            for i in range(self.config['num_layers']-1):
-                seq.add(Dense(self.config['hidden_sizes'][i+1], activation='relu'))
-=======
             #seq.add(SparseFullyConnectedLayer(self.config['hidden_sizes'][0], input_dim=input_dim, activation='relu'))
             num_hidden_layers = len(self.config['hidden_sizes'])
             if num_hidden_layers == 1:
@@ -52,16 +47,11 @@
                 for i in range(num_hidden_layers-2):
                     seq.add(Dense(self.config['hidden_sizes'][i+1], activation='relu'))
                 seq.add(Dense(self.config['hidden_sizes'][num_hidden_layers-1]))
->>>>>>> e7914877
             return seq
             
         mlp = mlp_work(self.config['feat_size'])
         rq = mlp(query)
         rd = mlp(doc)
-<<<<<<< HEAD
-
-=======
->>>>>>> e7914877
         #out_ = Merge([rq, rd], mode='cos', dot_axis=1)
         out_ = Dot( axes= [1, 1], normalize=True)([rq, rd])
 
